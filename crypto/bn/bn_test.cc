--- conflicted
+++ resolved
@@ -544,12 +544,7 @@
     {"Quotient", TestQuotient},
     {"ModMul", TestModMul},
     {"ModExp", TestModExp},
-<<<<<<< HEAD
-=======
-    {"Exp", TestExp},
-    {"ModSqrt", TestModSqrt},
     {"ModInv", TestModInv},
->>>>>>> 286fbf2c
 };
 
 static bool RunTest(FileTest *t, void *arg) {
