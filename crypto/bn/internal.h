/* Copyright (C) 1995-1997 Eric Young (eay@cryptsoft.com)
 * All rights reserved.
 *
 * This package is an SSL implementation written
 * by Eric Young (eay@cryptsoft.com).
 * The implementation was written so as to conform with Netscapes SSL.
 *
 * This library is free for commercial and non-commercial use as long as
 * the following conditions are aheared to.  The following conditions
 * apply to all code found in this distribution, be it the RC4, RSA,
 * lhash, DES, etc., code; not just the SSL code.  The SSL documentation
 * included with this distribution is covered by the same copyright terms
 * except that the holder is Tim Hudson (tjh@cryptsoft.com).
 *
 * Copyright remains Eric Young's, and as such any Copyright notices in
 * the code are not to be removed.
 * If this package is used in a product, Eric Young should be given attribution
 * as the author of the parts of the library used.
 * This can be in the form of a textual message at program startup or
 * in documentation (online or textual) provided with the package.
 *
 * Redistribution and use in source and binary forms, with or without
 * modification, are permitted provided that the following conditions
 * are met:
 * 1. Redistributions of source code must retain the copyright
 *    notice, this list of conditions and the following disclaimer.
 * 2. Redistributions in binary form must reproduce the above copyright
 *    notice, this list of conditions and the following disclaimer in the
 *    documentation and/or other materials provided with the distribution.
 * 3. All advertising materials mentioning features or use of this software
 *    must display the following acknowledgement:
 *    "This product includes cryptographic software written by
 *     Eric Young (eay@cryptsoft.com)"
 *    The word 'cryptographic' can be left out if the rouines from the library
 *    being used are not cryptographic related :-).
 * 4. If you include any Windows specific code (or a derivative thereof) from
 *    the apps directory (application code) you must include an acknowledgement:
 *    "This product includes software written by Tim Hudson (tjh@cryptsoft.com)"
 *
 * THIS SOFTWARE IS PROVIDED BY ERIC YOUNG ``AS IS'' AND
 * ANY EXPRESS OR IMPLIED WARRANTIES, INCLUDING, BUT NOT LIMITED TO, THE
 * IMPLIED WARRANTIES OF MERCHANTABILITY AND FITNESS FOR A PARTICULAR PURPOSE
 * ARE DISCLAIMED.  IN NO EVENT SHALL THE AUTHOR OR CONTRIBUTORS BE LIABLE
 * FOR ANY DIRECT, INDIRECT, INCIDENTAL, SPECIAL, EXEMPLARY, OR CONSEQUENTIAL
 * DAMAGES (INCLUDING, BUT NOT LIMITED TO, PROCUREMENT OF SUBSTITUTE GOODS
 * OR SERVICES; LOSS OF USE, DATA, OR PROFITS; OR BUSINESS INTERRUPTION)
 * HOWEVER CAUSED AND ON ANY THEORY OF LIABILITY, WHETHER IN CONTRACT, STRICT
 * LIABILITY, OR TORT (INCLUDING NEGLIGENCE OR OTHERWISE) ARISING IN ANY WAY
 * OUT OF THE USE OF THIS SOFTWARE, EVEN IF ADVISED OF THE POSSIBILITY OF
 * SUCH DAMAGE.
 *
 * The licence and distribution terms for any publically available version or
 * derivative of this code cannot be changed.  i.e. this code cannot simply be
 * copied and put under another distribution licence
 * [including the GNU Public Licence.]
 */
/* ====================================================================
 * Copyright (c) 1998-2006 The OpenSSL Project.  All rights reserved.
 *
 * Redistribution and use in source and binary forms, with or without
 * modification, are permitted provided that the following conditions
 * are met:
 *
 * 1. Redistributions of source code must retain the above copyright
 *    notice, this list of conditions and the following disclaimer.
 *
 * 2. Redistributions in binary form must reproduce the above copyright
 *    notice, this list of conditions and the following disclaimer in
 *    the documentation and/or other materials provided with the
 *    distribution.
 *
 * 3. All advertising materials mentioning features or use of this
 *    software must display the following acknowledgment:
 *    "This product includes software developed by the OpenSSL Project
 *    for use in the OpenSSL Toolkit. (http://www.openssl.org/)"
 *
 * 4. The names "OpenSSL Toolkit" and "OpenSSL Project" must not be used to
 *    endorse or promote products derived from this software without
 *    prior written permission. For written permission, please contact
 *    openssl-core@openssl.org.
 *
 * 5. Products derived from this software may not be called "OpenSSL"
 *    nor may "OpenSSL" appear in their names without prior written
 *    permission of the OpenSSL Project.
 *
 * 6. Redistributions of any form whatsoever must retain the following
 *    acknowledgment:
 *    "This product includes software developed by the OpenSSL Project
 *    for use in the OpenSSL Toolkit (http://www.openssl.org/)"
 *
 * THIS SOFTWARE IS PROVIDED BY THE OpenSSL PROJECT ``AS IS'' AND ANY
 * EXPRESSED OR IMPLIED WARRANTIES, INCLUDING, BUT NOT LIMITED TO, THE
 * IMPLIED WARRANTIES OF MERCHANTABILITY AND FITNESS FOR A PARTICULAR
 * PURPOSE ARE DISCLAIMED.  IN NO EVENT SHALL THE OpenSSL PROJECT OR
 * ITS CONTRIBUTORS BE LIABLE FOR ANY DIRECT, INDIRECT, INCIDENTAL,
 * SPECIAL, EXEMPLARY, OR CONSEQUENTIAL DAMAGES (INCLUDING, BUT
 * NOT LIMITED TO, PROCUREMENT OF SUBSTITUTE GOODS OR SERVICES;
 * LOSS OF USE, DATA, OR PROFITS; OR BUSINESS INTERRUPTION)
 * HOWEVER CAUSED AND ON ANY THEORY OF LIABILITY, WHETHER IN CONTRACT,
 * STRICT LIABILITY, OR TORT (INCLUDING NEGLIGENCE OR OTHERWISE)
 * ARISING IN ANY WAY OUT OF THE USE OF THIS SOFTWARE, EVEN IF ADVISED
 * OF THE POSSIBILITY OF SUCH DAMAGE.
 * ====================================================================
 *
 * This product includes cryptographic software written by Eric Young
 * (eay@cryptsoft.com).  This product includes software written by Tim
 * Hudson (tjh@cryptsoft.com).
 *
 */
/* ====================================================================
 * Copyright 2002 Sun Microsystems, Inc. ALL RIGHTS RESERVED.
 *
 * Portions of the attached software ("Contribution") are developed by
 * SUN MICROSYSTEMS, INC., and are contributed to the OpenSSL project.
 *
 * The Contribution is licensed pursuant to the Eric Young open source
 * license provided above.
 *
 * The binary polynomial arithmetic software is originally written by
 * Sheueling Chang Shantz and Douglas Stebila of Sun Microsystems
 * Laboratories. */

#ifndef OPENSSL_HEADER_BN_INTERNAL_H
#define OPENSSL_HEADER_BN_INTERNAL_H

#include <openssl/base.h>

#if defined(OPENSSL_X86_64) && defined(_MSC_VER)
#pragma warning(push, 3)
#include <intrin.h>
#pragma warning(pop)
#pragma intrinsic(__umulh, _umul128)
#endif

#include "../internal.h"

#if defined(__cplusplus)
extern "C" {
#endif

/* bn_expand acts the same as |bn_wexpand|, but takes a number of bits rather
 * than a number of words. */
BIGNUM *bn_expand(BIGNUM *bn, size_t bits);

#if defined(OPENSSL_64_BIT)

#if !defined(_MSC_VER)
/* MSVC doesn't support two-word integers on 64-bit. */
#define BN_ULLONG	uint128_t
#endif

#define BN_BITS2	64
#define BN_BYTES	8
#define BN_BITS4	32
#define BN_MASK2	(0xffffffffffffffffUL)
#define BN_MASK2l	(0xffffffffUL)
#define BN_MASK2h	(0xffffffff00000000UL)
#define BN_MASK2h1	(0xffffffff80000000UL)
#define BN_TBIT		(0x8000000000000000UL)
#define BN_DEC_CONV	(10000000000000000000UL)
#define BN_DEC_NUM	19
#define TOBN(hi, lo) ((BN_ULONG)hi << 32 | lo)

#elif defined(OPENSSL_32_BIT)

#define BN_ULLONG	uint64_t
#define BN_BITS2	32
#define BN_BYTES	4
#define BN_BITS4	16
#define BN_MASK2	(0xffffffffUL)
#define BN_MASK2l	(0xffffUL)
#define BN_MASK2h1	(0xffff8000UL)
#define BN_MASK2h	(0xffff0000UL)
#define BN_TBIT		(0x80000000UL)
#define BN_DEC_CONV	(1000000000UL)
#define BN_DEC_NUM	9
#define TOBN(hi, lo) lo, hi

#else
#error "Must define either OPENSSL_32_BIT or OPENSSL_64_BIT"
#endif


<<<<<<< HEAD
/* Pentium pro 16,16,16,32,64 */
/* Alpha       16,16,16,16.64 */
#define BN_MULL_SIZE_NORMAL (16)              /* 32 */
#define BN_MUL_RECURSIVE_SIZE_NORMAL (16)     /* 32 less than */
#define BN_SQR_RECURSIVE_SIZE_NORMAL (16)     /* 32 */

#if defined(__GNUC__)
#define STATIC_BIGNUM_DIAGNOSTIC_PUSH \
  _Pragma("GCC diagnostic push") \
  _Pragma("GCC diagnostic ignored \"-Wcast-qual\"")
#define STATIC_BIGNUM_DIAGNOSTIC_POP _Pragma("GCC diagnostic pop")
#else
#define STATIC_BIGNUM_DIAGNOSTIC_PUSH
#define STATIC_BIGNUM_DIAGNOSTIC_POP
#endif

=======
>>>>>>> aadf1ee7
#define STATIC_BIGNUM(x)                                \
  {                                                     \
    (BN_ULONG *)x, sizeof(x) / sizeof(BN_ULONG),        \
    sizeof(x) / sizeof(BN_ULONG), 0, BN_FLG_STATIC_DATA \
  }

#if defined(BN_ULLONG)
#define Lw(t) (((BN_ULONG)(t))&BN_MASK2)
#define Hw(t) (((BN_ULONG)((t)>>BN_BITS2))&BN_MASK2)
#endif

/* bn_set_words sets |bn| to the value encoded in the |num| words in |words|,
 * least significant word first. */
int bn_set_words(BIGNUM *bn, const BN_ULONG *words, size_t num);

BN_ULONG bn_mul_add_words(BN_ULONG *rp, const BN_ULONG *ap, int num, BN_ULONG w);
BN_ULONG bn_mul_words(BN_ULONG *rp, const BN_ULONG *ap, int num, BN_ULONG w);
void     bn_sqr_words(BN_ULONG *rp, const BN_ULONG *ap, int num);
BN_ULONG bn_div_words(BN_ULONG h, BN_ULONG l, BN_ULONG d);
BN_ULONG bn_add_words(BN_ULONG *rp, const BN_ULONG *ap, const BN_ULONG *bp,int num);
BN_ULONG bn_sub_words(BN_ULONG *rp, const BN_ULONG *ap, const BN_ULONG *bp,int num);

void bn_mul_comba4(BN_ULONG *r, BN_ULONG *a, BN_ULONG *b);
void bn_mul_comba8(BN_ULONG *r, BN_ULONG *a, BN_ULONG *b);
void bn_sqr_comba8(BN_ULONG *r, const BN_ULONG *a);
void bn_sqr_comba4(BN_ULONG *r, const BN_ULONG *a);

/* bn_cmp_words returns a value less than, equal to or greater than zero if
 * the, length |n|, array |a| is less than, equal to or greater than |b|. */
int bn_cmp_words(const BN_ULONG *a, const BN_ULONG *b, int n);

/* bn_cmp_words returns a value less than, equal to or greater than zero if the
 * array |a| is less than, equal to or greater than |b|. The arrays can be of
 * different lengths: |cl| gives the minimum of the two lengths and |dl| gives
 * the length of |a| minus the length of |b|. */
int bn_cmp_part_words(const BN_ULONG *a, const BN_ULONG *b, int cl, int dl);

int bn_mul_mont(BN_ULONG *rp, const BN_ULONG *ap, const BN_ULONG *bp,
                const BN_ULONG *np, const BN_ULONG *n0, int num);

#if !defined(OPENSSL_NO_ASM) &&                         \
    (defined(OPENSSL_X86) || defined(OPENSSL_X86_64) || \
     defined(OPENSSL_ARM) || defined(OPENSSL_AARCH64))
#define OPENSSL_BN_ASM_MONT
#endif

/* On some 32-bit platforms, Montgomery multiplication is done using 64-bit
 * arithmetic with SIMD instructions. On such platforms, |BN_MONT_CTX::n0|
 * needs to be two words long. Only certain 32-bit platforms actually make use
 * of n0[1] and shorter R value would suffice for the others. However,
 * currently only the assembly files know which is which. */
#if defined(OPENSSL_BN_ASM_MONT) && (BN_BITS2 <= 32)
#define BN_MONT_CTX_N0_LIMBS 2
#else
#define BN_MONT_CTX_N0_LIMBS 1
#endif


#if !defined(BN_ULLONG)

#define LBITS(a) ((a) & BN_MASK2l)
#define HBITS(a) (((a) >> BN_BITS4) & BN_MASK2l)
#define L2HBITS(a) (((a) << BN_BITS4) & BN_MASK2)

#define LLBITS(a) ((a) & BN_MASKl)
#define LHBITS(a) (((a) >> BN_BITS2) & BN_MASKl)
#define LL2HBITS(a) ((BN_ULLONG)((a) & BN_MASKl) << BN_BITS2)

#define mul64(l, h, bl, bh)       \
  {                               \
    BN_ULONG m, m1, lt, ht;       \
                                  \
    lt = l;                       \
    ht = h;                       \
    m = (bh) * (lt);              \
    lt = (bl) * (lt);             \
    m1 = (bl) * (ht);             \
    ht = (bh) * (ht);             \
    m = (m + m1) & BN_MASK2;      \
    if (m < m1)                   \
      ht += L2HBITS((BN_ULONG)1); \
    ht += HBITS(m);               \
    m1 = L2HBITS(m);              \
    lt = (lt + m1) & BN_MASK2;    \
    if (lt < m1)                  \
      ht++;                       \
    (l) = lt;                     \
    (h) = ht;                     \
  }

#endif  /* !defined(BN_ULLONG) */

#if defined(OPENSSL_X86_64) && defined(_MSC_VER)
#  define BN_UMULT_HIGH(a, b) __umulh((a), (b))
#  define BN_UMULT_LOHI(low, high, a, b) ((low) = _umul128((a), (b), &(high)))
#endif


#if defined(__cplusplus)
}  /* extern C */
#endif

#endif  /* OPENSSL_HEADER_BN_INTERNAL_H */<|MERGE_RESOLUTION|>--- conflicted
+++ resolved
@@ -181,13 +181,6 @@
 #endif
 
 
-<<<<<<< HEAD
-/* Pentium pro 16,16,16,32,64 */
-/* Alpha       16,16,16,16.64 */
-#define BN_MULL_SIZE_NORMAL (16)              /* 32 */
-#define BN_MUL_RECURSIVE_SIZE_NORMAL (16)     /* 32 less than */
-#define BN_SQR_RECURSIVE_SIZE_NORMAL (16)     /* 32 */
-
 #if defined(__GNUC__)
 #define STATIC_BIGNUM_DIAGNOSTIC_PUSH \
   _Pragma("GCC diagnostic push") \
@@ -198,8 +191,6 @@
 #define STATIC_BIGNUM_DIAGNOSTIC_POP
 #endif
 
-=======
->>>>>>> aadf1ee7
 #define STATIC_BIGNUM(x)                                \
   {                                                     \
     (BN_ULONG *)x, sizeof(x) / sizeof(BN_ULONG),        \
